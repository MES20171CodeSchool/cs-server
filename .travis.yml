sudo: required

<<<<<<< HEAD
language: python
  - 3.6
  
env:
  DOCKER_COMPOSE_VERSION: 1.10.0
  
services:
  - docker
=======
# Test environments
matrix:
  include:
   - env: TOXENV=py34
     python: 3.4
   - env: TOXENV=py35
     python: 3.5
   - env: TOXENV=py36
     python: 3.6
>>>>>>> 7d501495

before_install:
  - curl -L https://github.com/docker/compose/releases/download/${DOCKER_COMPOSE_VERSION}/docker-compose-`uname -s`-`uname -m` > docker-compose
  - chmod +x docker-compose
  - sudo mv docker-compose /usr/local/bin
  - docker-compose build

script:
  - docker-compose up -d
  - docker-compose down<|MERGE_RESOLUTION|>--- conflicted
+++ resolved
@@ -1,15 +1,5 @@
 sudo: required
 
-<<<<<<< HEAD
-language: python
-  - 3.6
-  
-env:
-  DOCKER_COMPOSE_VERSION: 1.10.0
-  
-services:
-  - docker
-=======
 # Test environments
 matrix:
   include:
@@ -19,7 +9,6 @@
      python: 3.5
    - env: TOXENV=py36
      python: 3.6
->>>>>>> 7d501495
 
 before_install:
   - curl -L https://github.com/docker/compose/releases/download/${DOCKER_COMPOSE_VERSION}/docker-compose-`uname -s`-`uname -m` > docker-compose
