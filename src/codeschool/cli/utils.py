--- conflicted
+++ resolved
@@ -107,11 +107,7 @@
             result = function(*args, **kwargs)
         except Exception as ex:
             if isinstance(ex, JSONEncodedError):
-<<<<<<< HEAD
                 data = JSONEncodedError.data
-=======
-                data = ex.data
->>>>>>> 7d501495
                 data.setdefault('error', 'RPCError')
             else:
                 data = {'error': 'runtime', 'message': str(ex)}
